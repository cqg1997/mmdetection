import torch
import torch.nn as nn
from mmcv.cnn import normal_init
from mmcv.runner import force_fp32

from mmdet.core import (anchor_inside_flags, build_anchor_generator,
                        build_assigner, build_bbox_coder, build_sampler,
<<<<<<< HEAD
                        force_fp32, images_to_levels, multi_apply,
                        multiclass_nms, unmap, bbox_overlaps)
=======
                        images_to_levels, multi_apply, multiclass_nms, unmap)
>>>>>>> d3cf38d9
from ..builder import HEADS, build_loss
from .base_dense_head import BaseDenseHead
from .dense_test_mixins import BBoxTestMixin


@HEADS.register_module()
class AnchorHead(BaseDenseHead, BBoxTestMixin):
    """Anchor-based head (RPN, RetinaNet, SSD, etc.).

    Args:
        num_classes (int): Number of categories excluding the background
            category.
        in_channels (int): Number of channels in the input feature map.
        feat_channels (int): Number of hidden channels. Used in child classes.
        anchor_generator (dict): Config dict for anchor generator
        bbox_coder (dict): Config of bounding box coder.
        reg_decoded_bbox (bool): If true, the regression loss would be
            applied on decoded bounding boxes. Default: False
        loss_cls (dict): Config of classification loss.
        loss_bbox (dict): Config of localization loss.
        train_cfg (dict): Training config of anchor head.
        test_cfg (dict): Testing config of anchor head.
    """  # noqa: W605

    def __init__(self,
                 num_classes,
                 in_channels,
                 feat_channels=256,
                 anchor_generator=dict(
                     type='AnchorGenerator',
                     scales=[8, 16, 32],
                     ratios=[0.5, 1.0, 2.0],
                     strides=[4, 8, 16, 32, 64]),
                 bbox_coder=dict(
                     type='DeltaXYWHBBoxCoder',
                     target_means=(.0, .0, .0, .0),
                     target_stds=(1.0, 1.0, 1.0, 1.0)),
                 reg_decoded_bbox=False,
                 loss_cls=dict(
                     type='CrossEntropyLoss',
                     use_sigmoid=True,
                     loss_weight=1.0),
                 loss_bbox=dict(
                     type='SmoothL1Loss', beta=1.0 / 9.0, loss_weight=1.0),
                 train_cfg=None,
                 test_cfg=None):
        super(AnchorHead, self).__init__()
        self.in_channels = in_channels
        self.num_classes = num_classes
        self.feat_channels = feat_channels
        self.use_sigmoid_cls = loss_cls.get('use_sigmoid', False)
        # TODO better way to determine whether sample or not
        self.sampling = loss_cls['type'] not in [
            'FocalLoss', 'GHMC', 'QualityFocalLoss'
        ]
        if self.use_sigmoid_cls:
            self.cls_out_channels = num_classes
        else:
            self.cls_out_channels = num_classes + 1

        if self.cls_out_channels <= 0:
            raise ValueError(f'num_classes={num_classes} is too small')
        self.reg_decoded_bbox = reg_decoded_bbox

        self.bbox_coder = build_bbox_coder(bbox_coder)
        self.use_vfl = True
        if self.use_vfl:
            self.loss_cls = build_loss(dict(
                type='VarifocalLoss',
                use_sigmoid=True,
                alpha=0.75,
                gamma=2.0,
                iou_weighted=True,
                loss_weight=1.0))
        else:
            self.loss_cls = build_loss(loss_cls)
        self.loss_bbox = build_loss(loss_bbox)
        self.train_cfg = train_cfg
        self.test_cfg = test_cfg
        if self.train_cfg:
            self.assigner = build_assigner(self.train_cfg.assigner)
            # use PseudoSampler when sampling is False
            if self.sampling and hasattr(self.train_cfg, 'sampler'):
                sampler_cfg = self.train_cfg.sampler
            else:
                sampler_cfg = dict(type='PseudoSampler')
            self.sampler = build_sampler(sampler_cfg, context=self)
        self.fp16_enabled = False

        self.anchor_generator = build_anchor_generator(anchor_generator)
        # usually the numbers of anchors for each level are the same
        # except SSD detectors
        self.num_anchors = self.anchor_generator.num_base_anchors[0]
        self._init_layers()

    def _init_layers(self):
        """Initialize layers of the head."""
        self.conv_cls = nn.Conv2d(self.in_channels,
                                  self.num_anchors * self.cls_out_channels, 1)
        self.conv_reg = nn.Conv2d(self.in_channels, self.num_anchors * 4, 1)

    def init_weights(self):
        """Initialize weights of the head."""
        normal_init(self.conv_cls, std=0.01)
        normal_init(self.conv_reg, std=0.01)

    def forward_single(self, x):
        """Forward feature of a single scale level.

        Args:
            x (Tensor): Features of a single scale level.

        Returns:
            tuple:
                cls_score (Tensor): Cls scores for a single scale level \
                    the channels number is num_anchors * num_classes.
                bbox_pred (Tensor): Box energies / deltas for a single scale \
                    level, the channels number is num_anchors * 4.
        """
        cls_score = self.conv_cls(x)
        bbox_pred = self.conv_reg(x)
        return cls_score, bbox_pred

    def forward(self, feats):
        """Forward features from the upstream network.

        Args:
            feats (tuple[Tensor]): Features from the upstream network, each is
                a 4D-tensor.

        Returns:
            tuple: A tuple of classification scores and bbox prediction.

                - cls_scores (list[Tensor]): Classification scores for all \
                    scale levels, each is a 4D-tensor, the channels number \
                    is num_anchors * num_classes.
                - bbox_preds (list[Tensor]): Box energies / deltas for all \
                    scale levels, each is a 4D-tensor, the channels number \
                    is num_anchors * 4.
        """
        return multi_apply(self.forward_single, feats)

    def get_anchors(self, featmap_sizes, img_metas, device='cuda'):
        """Get anchors according to feature map sizes.

        Args:
            featmap_sizes (list[tuple]): Multi-level feature map sizes.
            img_metas (list[dict]): Image meta info.
            device (torch.device | str): Device for returned tensors

        Returns:
            tuple:
                anchor_list (list[Tensor]): Anchors of each image.
                valid_flag_list (list[Tensor]): Valid flags of each image.
        """
        num_imgs = len(img_metas)

        # since feature map sizes of all images are the same, we only compute
        # anchors for one time
        multi_level_anchors = self.anchor_generator.grid_anchors(
            featmap_sizes, device)
        anchor_list = [multi_level_anchors for _ in range(num_imgs)]

        # for each image, we compute valid flags of multi level anchors
        valid_flag_list = []
        for img_id, img_meta in enumerate(img_metas):
            multi_level_flags = self.anchor_generator.valid_flags(
                featmap_sizes, img_meta['pad_shape'], device)
            valid_flag_list.append(multi_level_flags)

        return anchor_list, valid_flag_list

    def _get_targets_single(self,
                            flat_anchors,
                            valid_flags,
                            gt_bboxes,
                            gt_bboxes_ignore,
                            gt_labels,
                            img_meta,
                            label_channels=1,
                            unmap_outputs=True):
        """Compute regression and classification targets for anchors in a
        single image.

        Args:
            flat_anchors (Tensor): Multi-level anchors of the image, which are
                concatenated into a single tensor of shape (num_anchors ,4)
            valid_flags (Tensor): Multi level valid flags of the image,
                which are concatenated into a single tensor of
                    shape (num_anchors,).
            gt_bboxes (Tensor): Ground truth bboxes of the image,
                shape (num_gts, 4).
            img_meta (dict): Meta info of the image.
            gt_bboxes_ignore (Tensor): Ground truth bboxes to be
                ignored, shape (num_ignored_gts, 4).
            img_meta (dict): Meta info of the image.
            gt_labels (Tensor): Ground truth labels of each box,
                shape (num_gts,).
            label_channels (int): Channel of label.
            unmap_outputs (bool): Whether to map outputs back to the original
                set of anchors.

        Returns:
            tuple:
                labels_list (list[Tensor]): Labels of each level
                label_weights_list (list[Tensor]): Label weights of each level
                bbox_targets_list (list[Tensor]): BBox targets of each level
                bbox_weights_list (list[Tensor]): BBox weights of each level
                num_total_pos (int): Number of positive samples in all images
                num_total_neg (int): Number of negative samples in all images
        """
        inside_flags = anchor_inside_flags(flat_anchors, valid_flags,
                                           img_meta['img_shape'][:2],
                                           self.train_cfg.allowed_border)
        if not inside_flags.any():
            return (None, ) * 7
        # assign gt and sample anchors
        anchors = flat_anchors[inside_flags, :]

        assign_result = self.assigner.assign(
            anchors, gt_bboxes, gt_bboxes_ignore,
            None if self.sampling else gt_labels)
        sampling_result = self.sampler.sample(assign_result, anchors,
                                              gt_bboxes)

        num_valid_anchors = anchors.shape[0]
        bbox_targets = torch.zeros_like(anchors)
        bbox_weights = torch.zeros_like(anchors)
        labels = anchors.new_full((num_valid_anchors, ),
                                  self.num_classes,
                                  dtype=torch.long)
        label_weights = anchors.new_zeros(num_valid_anchors, dtype=torch.float)

        pos_inds = sampling_result.pos_inds
        neg_inds = sampling_result.neg_inds
        if len(pos_inds) > 0:
            if not self.reg_decoded_bbox:
                pos_bbox_targets = self.bbox_coder.encode(
                    sampling_result.pos_bboxes, sampling_result.pos_gt_bboxes)
            else:
                pos_bbox_targets = sampling_result.pos_gt_bboxes
            bbox_targets[pos_inds, :] = pos_bbox_targets
            bbox_weights[pos_inds, :] = 1.0
            if gt_labels is None:
                # Only rpn gives gt_labels as None
                # Foreground is the first class since v2.5.0
                labels[pos_inds] = 0
            else:
                labels[pos_inds] = gt_labels[
                    sampling_result.pos_assigned_gt_inds]
            if self.train_cfg.pos_weight <= 0:
                label_weights[pos_inds] = 1.0
            else:
                label_weights[pos_inds] = self.train_cfg.pos_weight
        if len(neg_inds) > 0:
            label_weights[neg_inds] = 1.0

        # map up to original set of anchors
        if unmap_outputs:
            num_total_anchors = flat_anchors.size(0)
            labels = unmap(
                labels, num_total_anchors, inside_flags,
                fill=self.num_classes)  # fill bg label
            label_weights = unmap(label_weights, num_total_anchors,
                                  inside_flags)
            bbox_targets = unmap(bbox_targets, num_total_anchors, inside_flags)
            bbox_weights = unmap(bbox_weights, num_total_anchors, inside_flags)

        return (labels, label_weights, bbox_targets, bbox_weights, pos_inds,
                neg_inds, sampling_result)

    def get_targets(self,
                    anchor_list,
                    valid_flag_list,
                    gt_bboxes_list,
                    img_metas,
                    gt_bboxes_ignore_list=None,
                    gt_labels_list=None,
                    label_channels=1,
                    unmap_outputs=True,
                    return_sampling_results=False):
        """Compute regression and classification targets for anchors in
        multiple images.

        Args:
            anchor_list (list[list[Tensor]]): Multi level anchors of each
                image. The outer list indicates images, and the inner list
                corresponds to feature levels of the image. Each element of
                the inner list is a tensor of shape (num_anchors, 4).
            valid_flag_list (list[list[Tensor]]): Multi level valid flags of
                each image. The outer list indicates images, and the inner list
                corresponds to feature levels of the image. Each element of
                the inner list is a tensor of shape (num_anchors, )
            gt_bboxes_list (list[Tensor]): Ground truth bboxes of each image.
            img_metas (list[dict]): Meta info of each image.
            gt_bboxes_ignore_list (list[Tensor]): Ground truth bboxes to be
                ignored.
            gt_labels_list (list[Tensor]): Ground truth labels of each box.
            label_channels (int): Channel of label.
            unmap_outputs (bool): Whether to map outputs back to the original
                set of anchors.

        Returns:
            tuple: Usually returns a tuple containing learning targets.

                - labels_list (list[Tensor]): Labels of each level.
                - label_weights_list (list[Tensor]): Label weights of each \
                    level.
                - bbox_targets_list (list[Tensor]): BBox targets of each level.
                - bbox_weights_list (list[Tensor]): BBox weights of each level.
                - num_total_pos (int): Number of positive samples in all \
                    images.
                - num_total_neg (int): Number of negative samples in all \
                    images.
            additional_returns: This function enables user-defined returns from
                `self._get_targets_single`. These returns are currently refined
                to properties at each feature map (i.e. having HxW dimension).
                The results will be concatenated after the end
        """
        num_imgs = len(img_metas)
        assert len(anchor_list) == len(valid_flag_list) == num_imgs

        # anchor number of multi levels
        num_level_anchors = [anchors.size(0) for anchors in anchor_list[0]]
        # concat all level anchors to a single tensor
        concat_anchor_list = []
        concat_valid_flag_list = []
        for i in range(num_imgs):
            assert len(anchor_list[i]) == len(valid_flag_list[i])
            concat_anchor_list.append(torch.cat(anchor_list[i]))
            concat_valid_flag_list.append(torch.cat(valid_flag_list[i]))

        # compute targets for each image
        if gt_bboxes_ignore_list is None:
            gt_bboxes_ignore_list = [None for _ in range(num_imgs)]
        if gt_labels_list is None:
            gt_labels_list = [None for _ in range(num_imgs)]
        results = multi_apply(
            self._get_targets_single,
            concat_anchor_list,
            concat_valid_flag_list,
            gt_bboxes_list,
            gt_bboxes_ignore_list,
            gt_labels_list,
            img_metas,
            label_channels=label_channels,
            unmap_outputs=unmap_outputs)
        (all_labels, all_label_weights, all_bbox_targets, all_bbox_weights,
         pos_inds_list, neg_inds_list, sampling_results_list) = results[:7]
        rest_results = list(results[7:])  # user-added return values
        # no valid anchors
        if any([labels is None for labels in all_labels]):
            return None
        # sampled anchors of all images
        num_total_pos = sum([max(inds.numel(), 1) for inds in pos_inds_list])
        num_total_neg = sum([max(inds.numel(), 1) for inds in neg_inds_list])
        # split targets to a list w.r.t. multiple levels
        labels_list = images_to_levels(all_labels, num_level_anchors)
        label_weights_list = images_to_levels(all_label_weights,
                                              num_level_anchors)
        bbox_targets_list = images_to_levels(all_bbox_targets,
                                             num_level_anchors)
        bbox_weights_list = images_to_levels(all_bbox_weights,
                                             num_level_anchors)
        res = (labels_list, label_weights_list, bbox_targets_list,
               bbox_weights_list, num_total_pos, num_total_neg)
        if return_sampling_results:
            res = res + (sampling_results_list, )
        for i, r in enumerate(rest_results):  # user-added return values
            rest_results[i] = images_to_levels(r, num_level_anchors)

        return res + tuple(rest_results)

    def loss_single(self, cls_score, bbox_pred, anchors, labels, label_weights,
                    bbox_targets, bbox_weights, num_total_samples):
        """Compute loss of a single scale level.

        Args:
            cls_score (Tensor): Box scores for each scale level
                Has shape (N, num_anchors * num_classes, H, W).
            bbox_pred (Tensor): Box energies / deltas for each scale
                level with shape (N, num_anchors * 4, H, W).
            anchors (Tensor): Box reference for each scale level with shape
                (N, num_total_anchors, 4).
            labels (Tensor): Labels of each anchors with shape
                (N, num_total_anchors).
            label_weights (Tensor): Label weights of each anchor with shape
                (N, num_total_anchors)
            bbox_targets (Tensor): BBox regression targets of each anchor wight
                shape (N, num_total_anchors, 4).
            bbox_weights (Tensor): BBox regression loss weights of each anchor
                with shape (N, num_total_anchors, 4).
            num_total_samples (int): If sampling, num total samples equal to
                the number of total anchors; Otherwise, it is the number of
                positive anchors.

        Returns:
            dict[str, Tensor]: A dictionary of loss components.
        """
        # classification loss
        labels = labels.reshape(-1)
        label_weights = label_weights.reshape(-1)
        cls_score = cls_score.permute(0, 2, 3,
                                      1).reshape(-1, self.cls_out_channels)
        # regression loss
        bbox_targets = bbox_targets.reshape(-1, 4)
        bbox_weights = bbox_weights.reshape(-1, 4)
        bbox_pred = bbox_pred.permute(0, 2, 3, 1).reshape(-1, 4)
        if self.reg_decoded_bbox:
            anchors = anchors.reshape(-1, 4)
            bbox_pred = self.bbox_coder.decode(anchors, bbox_pred)
        if self.use_vfl:
            anchors = anchors.reshape(-1, 4)
            assert not self.reg_decoded_bbox
            bbox_pred_decoded = self.bbox_coder.decode(anchors,
                                                       bbox_pred.detach())
            bbox_targets_decoded = self.bbox_coder.decode(
                anchors, bbox_targets.detach())
            ious = bbox_overlaps(
                bbox_pred_decoded.detach(),
                bbox_targets_decoded.detach(),
                is_aligned=True)
            pos_inds = ((labels >= 0)
                        & (labels < self.num_classes)).nonzero().reshape(-1)
            pos_labels = labels[pos_inds]
            pos_ious = ious[pos_inds]
            cls_iou_targets = torch.zeros_like(cls_score)
            cls_iou_targets[pos_inds, pos_labels] = pos_ious
            loss_cls = self.loss_cls(
                cls_score,
                cls_iou_targets,
                label_weights.unsqueeze(1),
                avg_factor=num_total_samples)
        else:
            loss_cls = self.loss_cls(
                cls_score, labels, label_weights, avg_factor=num_total_samples)
        loss_bbox = self.loss_bbox(
            bbox_pred,
            bbox_targets,
            bbox_weights,
            avg_factor=num_total_samples)
        return loss_cls, loss_bbox

    @force_fp32(apply_to=('cls_scores', 'bbox_preds'))
    def loss(self,
             cls_scores,
             bbox_preds,
             gt_bboxes,
             gt_labels,
             img_metas,
             gt_bboxes_ignore=None):
        """Compute losses of the head.

        Args:
            cls_scores (list[Tensor]): Box scores for each scale level
                Has shape (N, num_anchors * num_classes, H, W)
            bbox_preds (list[Tensor]): Box energies / deltas for each scale
                level with shape (N, num_anchors * 4, H, W)
            gt_bboxes (list[Tensor]): Ground truth bboxes for each image with
                shape (num_gts, 4) in [tl_x, tl_y, br_x, br_y] format.
            gt_labels (list[Tensor]): class indices corresponding to each box
            img_metas (list[dict]): Meta information of each image, e.g.,
                image size, scaling factor, etc.
            gt_bboxes_ignore (None | list[Tensor]): specify which bounding
                boxes can be ignored when computing the loss. Default: None

        Returns:
            dict[str, Tensor]: A dictionary of loss components.
        """
        featmap_sizes = [featmap.size()[-2:] for featmap in cls_scores]
        assert len(featmap_sizes) == self.anchor_generator.num_levels

        device = cls_scores[0].device

        anchor_list, valid_flag_list = self.get_anchors(
            featmap_sizes, img_metas, device=device)
        label_channels = self.cls_out_channels if self.use_sigmoid_cls else 1
        cls_reg_targets = self.get_targets(
            anchor_list,
            valid_flag_list,
            gt_bboxes,
            img_metas,
            gt_bboxes_ignore_list=gt_bboxes_ignore,
            gt_labels_list=gt_labels,
            label_channels=label_channels)
        if cls_reg_targets is None:
            return None
        (labels_list, label_weights_list, bbox_targets_list, bbox_weights_list,
         num_total_pos, num_total_neg) = cls_reg_targets
        num_total_samples = (
            num_total_pos + num_total_neg if self.sampling else num_total_pos)

        # anchor number of multi levels
        num_level_anchors = [anchors.size(0) for anchors in anchor_list[0]]
        # concat all level anchors and flags to a single tensor
        concat_anchor_list = []
        for i in range(len(anchor_list)):
            concat_anchor_list.append(torch.cat(anchor_list[i]))
        all_anchor_list = images_to_levels(concat_anchor_list,
                                           num_level_anchors)

        losses_cls, losses_bbox = multi_apply(
            self.loss_single,
            cls_scores,
            bbox_preds,
            all_anchor_list,
            labels_list,
            label_weights_list,
            bbox_targets_list,
            bbox_weights_list,
            num_total_samples=num_total_samples)
        return dict(loss_cls=losses_cls, loss_bbox=losses_bbox)

    @force_fp32(apply_to=('cls_scores', 'bbox_preds'))
    def get_bboxes(self,
                   cls_scores,
                   bbox_preds,
                   img_metas,
                   cfg=None,
                   rescale=False,
                   with_nms=True):
        """Transform network output for a batch into bbox predictions.

        Args:
            cls_scores (list[Tensor]): Box scores for each scale level
                Has shape (N, num_anchors * num_classes, H, W)
            bbox_preds (list[Tensor]): Box energies / deltas for each scale
                level with shape (N, num_anchors * 4, H, W)
            img_metas (list[dict]): Meta information of each image, e.g.,
                image size, scaling factor, etc.
            cfg (mmcv.Config | None): Test / postprocessing configuration,
                if None, test_cfg would be used
            rescale (bool): If True, return boxes in original image space.
                Default: False.
            with_nms (bool): If True, do nms before return boxes.
                Default: True.

        Returns:
            list[tuple[Tensor, Tensor]]: Each item in result_list is 2-tuple.
                The first item is an (n, 5) tensor, where the first 4 columns
                are bounding box positions (tl_x, tl_y, br_x, br_y) and the
                5-th column is a score between 0 and 1. The second item is a
                (n,) tensor where each item is the predicted class labelof the
                corresponding box.

        Example:
            >>> import mmcv
            >>> self = AnchorHead(
            >>>     num_classes=9,
            >>>     in_channels=1,
            >>>     anchor_generator=dict(
            >>>         type='AnchorGenerator',
            >>>         scales=[8],
            >>>         ratios=[0.5, 1.0, 2.0],
            >>>         strides=[4,]))
            >>> img_metas = [{'img_shape': (32, 32, 3), 'scale_factor': 1}]
            >>> cfg = mmcv.Config(dict(
            >>>     score_thr=0.00,
            >>>     nms=dict(type='nms', iou_thr=1.0),
            >>>     max_per_img=10))
            >>> feat = torch.rand(1, 1, 3, 3)
            >>> cls_score, bbox_pred = self.forward_single(feat)
            >>> # note the input lists are over different levels, not images
            >>> cls_scores, bbox_preds = [cls_score], [bbox_pred]
            >>> result_list = self.get_bboxes(cls_scores, bbox_preds,
            >>>                               img_metas, cfg)
            >>> det_bboxes, det_labels = result_list[0]
            >>> assert len(result_list) == 1
            >>> assert det_bboxes.shape[1] == 5
            >>> assert len(det_bboxes) == len(det_labels) == cfg.max_per_img
        """
        assert len(cls_scores) == len(bbox_preds)
        num_levels = len(cls_scores)

        device = cls_scores[0].device
        featmap_sizes = [cls_scores[i].shape[-2:] for i in range(num_levels)]
        mlvl_anchors = self.anchor_generator.grid_anchors(
            featmap_sizes, device=device)

        result_list = []
        for img_id in range(len(img_metas)):
            cls_score_list = [
                cls_scores[i][img_id].detach() for i in range(num_levels)
            ]
            bbox_pred_list = [
                bbox_preds[i][img_id].detach() for i in range(num_levels)
            ]
            img_shape = img_metas[img_id]['img_shape']
            scale_factor = img_metas[img_id]['scale_factor']
            if with_nms:
                # some heads don't support with_nms argument
                proposals = self._get_bboxes_single(cls_score_list,
                                                    bbox_pred_list,
                                                    mlvl_anchors, img_shape,
                                                    scale_factor, cfg, rescale)
            else:
                proposals = self._get_bboxes_single(cls_score_list,
                                                    bbox_pred_list,
                                                    mlvl_anchors, img_shape,
                                                    scale_factor, cfg, rescale,
                                                    with_nms)
            result_list.append(proposals)
        return result_list

    def _get_bboxes_single(self,
                           cls_score_list,
                           bbox_pred_list,
                           mlvl_anchors,
                           img_shape,
                           scale_factor,
                           cfg,
                           rescale=False,
                           with_nms=True):
        """Transform outputs for a single batch item into bbox predictions.

        Args:
            cls_score_list (list[Tensor]): Box scores for a single scale level
                Has shape (num_anchors * num_classes, H, W).
            bbox_pred_list (list[Tensor]): Box energies / deltas for a single
                scale level with shape (num_anchors * 4, H, W).
            mlvl_anchors (list[Tensor]): Box reference for a single scale level
                with shape (num_total_anchors, 4).
            img_shape (tuple[int]): Shape of the input image,
                (height, width, 3).
            scale_factor (ndarray): Scale factor of the image arange as
                (w_scale, h_scale, w_scale, h_scale).
            cfg (mmcv.Config): Test / postprocessing configuration,
                if None, test_cfg would be used.
            rescale (bool): If True, return boxes in original image space.
                Default: False.
            with_nms (bool): If True, do nms before return boxes.
                Default: True.

        Returns:
            Tensor: Labeled boxes in shape (n, 5), where the first 4 columns
                are bounding box positions (tl_x, tl_y, br_x, br_y) and the
                5-th column is a score between 0 and 1.
        """
        cfg = self.test_cfg if cfg is None else cfg
        assert len(cls_score_list) == len(bbox_pred_list) == len(mlvl_anchors)
        mlvl_bboxes = []
        mlvl_scores = []
        for cls_score, bbox_pred, anchors in zip(cls_score_list,
                                                 bbox_pred_list, mlvl_anchors):
            assert cls_score.size()[-2:] == bbox_pred.size()[-2:]
            cls_score = cls_score.permute(1, 2,
                                          0).reshape(-1, self.cls_out_channels)
            if self.use_sigmoid_cls:
                scores = cls_score.sigmoid()
            else:
                scores = cls_score.softmax(-1)
            bbox_pred = bbox_pred.permute(1, 2, 0).reshape(-1, 4)
            nms_pre = cfg.get('nms_pre', -1)
            if nms_pre > 0 and scores.shape[0] > nms_pre:
                # Get maximum scores for foreground classes.
                if self.use_sigmoid_cls:
                    max_scores, _ = scores.max(dim=1)
                else:
                    # remind that we set FG labels to [0, num_class-1]
                    # since mmdet v2.0
                    # BG cat_id: num_class
                    max_scores, _ = scores[:, :-1].max(dim=1)
                _, topk_inds = max_scores.topk(nms_pre)
                anchors = anchors[topk_inds, :]
                bbox_pred = bbox_pred[topk_inds, :]
                scores = scores[topk_inds, :]
            bboxes = self.bbox_coder.decode(
                anchors, bbox_pred, max_shape=img_shape)
            mlvl_bboxes.append(bboxes)
            mlvl_scores.append(scores)
        mlvl_bboxes = torch.cat(mlvl_bboxes)
        if rescale:
            mlvl_bboxes /= mlvl_bboxes.new_tensor(scale_factor)
        mlvl_scores = torch.cat(mlvl_scores)
        if self.use_sigmoid_cls:
            # Add a dummy background class to the backend when using sigmoid
            # remind that we set FG labels to [0, num_class-1] since mmdet v2.0
            # BG cat_id: num_class
            padding = mlvl_scores.new_zeros(mlvl_scores.shape[0], 1)
            mlvl_scores = torch.cat([mlvl_scores, padding], dim=1)

        if with_nms:
            det_bboxes, det_labels = multiclass_nms(mlvl_bboxes, mlvl_scores,
                                                    cfg.score_thr, cfg.nms,
                                                    cfg.max_per_img)
            return det_bboxes, det_labels
        else:
            return mlvl_bboxes, mlvl_scores

    def aug_test(self, feats, img_metas, rescale=False):
        """Test function with test time augmentation.

        Args:
            feats (list[Tensor]): the outer list indicates test-time
                augmentations and inner Tensor should have a shape NxCxHxW,
                which contains features for all images in the batch.
            img_metas (list[list[dict]]): the outer list indicates test-time
                augs (multiscale, flip, etc.) and the inner list indicates
                images in a batch. each dict has image information.
            rescale (bool, optional): Whether to rescale the results.
                Defaults to False.

        Returns:
            list[ndarray]: bbox results of each class
        """
        return self.aug_test_bboxes(feats, img_metas, rescale=rescale)<|MERGE_RESOLUTION|>--- conflicted
+++ resolved
@@ -5,12 +5,8 @@
 
 from mmdet.core import (anchor_inside_flags, build_anchor_generator,
                         build_assigner, build_bbox_coder, build_sampler,
-<<<<<<< HEAD
                         force_fp32, images_to_levels, multi_apply,
                         multiclass_nms, unmap, bbox_overlaps)
-=======
-                        images_to_levels, multi_apply, multiclass_nms, unmap)
->>>>>>> d3cf38d9
 from ..builder import HEADS, build_loss
 from .base_dense_head import BaseDenseHead
 from .dense_test_mixins import BBoxTestMixin
