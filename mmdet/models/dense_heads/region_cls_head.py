import torch
import torch.nn as nn
from mmcv.cnn import ConvModule, bias_init_with_prob, normal_init
from mmdet.core import (anchor_inside_flags, build_anchor_generator,
                        build_assigner, build_bbox_coder, build_sampler,
                        force_fp32, images_to_levels, multi_apply,
                        multiclass_nms, unmap)
from ..losses import py_bin_sigmoid_focal_loss
from ..builder import HEADS
from .base_dense_head import BaseDenseHead


@HEADS.register_module()
class RCHead(BaseDenseHead):
    r"""An anchor-based head used in `RetinaNet
    <https://arxiv.org/pdf/1708.02002.pdf>`_.

    The head contains two subnetworks. The first classifies anchor boxes and
    the second regresses deltas for the anchors.

    Example:
        >>> import torch
        >>> self = RetinaHead(11, 7)
        >>> x = torch.rand(1, 7, 32, 32)
        >>> cls_score, bbox_pred = self.forward_single(x)
        >>> # Each anchor predicts a score for each class except background
        >>> cls_per_anchor = cls_score.shape[1] / self.num_anchors
        >>> box_per_anchor = bbox_pred.shape[1] / self.num_anchors
        >>> assert cls_per_anchor == (self.num_classes)
        >>> assert box_per_anchor == 4
    """

    def __init__(self,
                 num_classes,
                 in_channels,
                 feat_channels,
                 stacked_convs=4,
                 conv_cfg=None,
                 norm_cfg=None,
                 region_generator=dict(
                                    type='AnchorGenerator',
                                    octave_base_scale=4 * 2.243,
                                    scales_per_octave=1,
                                    ratios=[1.0],
                                    strides=[8, 16, 32, 64, 128]),
                 train_cfg=None,
                 test_cfg=None):

        super(RCHead, self).__init__()
        self.in_channels = in_channels
        self.num_classes = num_classes
        self.feat_channels = feat_channels
        self.cls_out_channels = num_classes
        self.use_sigmoid_cls = True
        self.sampling = False
        self.background_label = 0
        region_generator = dict(
            type='AnchorGenerator',
            octave_base_scale=4 * 2.243,  # 2e(1/2+2/3)
            scales_per_octave=1,
            ratios=[1.0],
            strides=[8, 16, 32, 64, 128])
        self.stacked_convs = stacked_convs
        self.conv_cfg = conv_cfg
        self.norm_cfg = norm_cfg
        self.region_generator = build_anchor_generator(region_generator)
        self.region_assigner = build_assigner(dict(
            type='IoMAssigner',
            pos_iom_thr=0.64,
            neg_iom_thr=0.42,
            min_iom2_thr=0.00,
            ignore_iof_thr=-1))
        self.region_sampler = build_sampler(dict(type='PseudoRegionSampler'), context=self)

        self.train_cfg = train_cfg
        self.test_cfg = test_cfg
        self._init_layers()


    def _init_layers(self):
        """Initialize layers of the head."""
        self.relu = nn.ReLU(inplace=True)
        self.region_convs = nn.ModuleList()
        for i in range(self.stacked_convs):
            chn = self.in_channels if i == 0 else self.feat_channels
            self.region_convs.append(
                ConvModule(
                    chn,
                    self.feat_channels,
                    3,
                    stride=1,
                    padding=1,
                    conv_cfg=self.conv_cfg,
                    norm_cfg=self.norm_cfg))
        self.region_cls = nn.Conv2d(
            self.feat_channels,
            self.cls_out_channels,
            3,
            padding=1)

    def init_weights(self):
        """Initialize weights of the head."""
        for m in self.region_convs:
            normal_init(m.conv, std=0.01)
        bias_cls = bias_init_with_prob(0.01)
        normal_init(self.region_cls, std=0.01, bias=bias_cls)

    def forward_single(self, x):
        """Forward feature of a single scale level.

        Args:
            x (Tensor): Features of a single scale level.

        Returns:
            tuple:
                cls_score (Tensor): Cls scores for a single scale level
                    the channels number is num_anchors * num_classes.
                bbox_pred (Tensor): Box energies / deltas for a single scale
                    level, the channels number is num_anchors * 4.
        """
        cls_feat = x
        reg_feat = x
        region_feat = x
        for region_conv in self.region_convs:
            region_feat = region_conv(region_feat)
        # ? ? ? ? ? ? residual structure
        # cls_feat += region_feat
        region_cls = self.region_cls(region_feat)
<<<<<<< HEAD
        hint =  x #+ region_feat
=======
        hint =  x + region_feat
>>>>>>> 886528b5
        return region_cls, hint

    def forward(self, feats):
        ret = multi_apply(self.forward_single, feats)
        return ret

    def loss_region_single(self, region_cls, anchors, labels, label_weights, num_total_samples):
        """Compute loss of a single scale level.

        Args:
            cls_score (Tensor): Box scores for each scale level
                Has shape (N, num_anchors * num_classes, H, W).
            bbox_pred (Tensor): Box energies / deltas for each scale
                level with shape (N, num_anchors * 4, H, W).
            anchors (Tensor): Box reference for each scale level with shape
                (N, num_total_anchors, 4).
            labels (Tensor): Labels of each anchors with shape
                (N, num_total_anchors).
            label_weights (Tensor): Label weights of each anchor with shape
                (N, num_total_anchors)
            bbox_targets (Tensor): BBox regression targets of each anchor wight
                shape (N, num_total_anchors, 4).
            bbox_weights (Tensor): BBox regression loss weights of each anchor
                with shape (N, num_total_anchors, 4).
            num_total_samples (int): If sampling, num total samples equal to
                the number of total anchors; Otherwise, it is the number of
                positive anchors.

        Returns:
            dict[str, Tensor]: A dictionary of loss components.
        """
        # classification loss
        labels = labels.reshape(-1, self.cls_out_channels)
        label_weights = label_weights.reshape(-1, self.cls_out_channels)
        region_cls = region_cls.permute(0, 2, 3,
                                       1).reshape(-1, self.cls_out_channels)
        cls_criterion = py_bin_sigmoid_focal_loss
        loss_region_cls = cls_criterion(
            region_cls,
            labels,
            label_weights,
            gamma=2.0,
            alpha=0.25,
            avg_factor=num_total_samples)
        return loss_region_cls[0],None

    def loss(self,
             region_cls,
             holder,
             gt_bboxes,
             gt_labels,
             img_metas,
             gt_bboxes_ignore=None):

        featmap_sizes = [featmap.size()[-2:] for featmap in region_cls]

        assert len(featmap_sizes) == self.region_generator.num_levels
        device = region_cls[0].device
        anchor_list, valid_flag_list = self.get_regions(
            featmap_sizes, img_metas, device=device)
        label_channels = self.cls_out_channels if self.use_sigmoid_cls else 1
        cls_reg_targets = self.get_region_targets(
            anchor_list,
            valid_flag_list,
            gt_bboxes,
            img_metas,
            gt_bboxes_ignore_list=gt_bboxes_ignore,
            gt_labels_list=gt_labels,
            label_channels=label_channels)
        if cls_reg_targets is None:
            return None
        (labels_list, label_weights_list,
         num_total_pos, num_total_neg) = cls_reg_targets
        num_total_samples = (
            num_total_pos + num_total_neg if self.sampling else num_total_pos)

        # anchor number of multi levels
        num_level_anchors = [anchors.size(0) for anchors in anchor_list[0]]
        # concat all level anchors and flags to a single tensor
        concat_anchor_list = []
        for i in range(len(anchor_list)):
            concat_anchor_list.append(torch.cat(anchor_list[i]))
        all_anchor_list = images_to_levels(concat_anchor_list,
                                           num_level_anchors)

        losses_region_cls, _ = multi_apply(
            self.loss_region_single,
            region_cls,
            all_anchor_list,
            labels_list,
            label_weights_list,
            num_total_samples=num_total_samples)
        loss = dict(loss_region_cls=losses_region_cls)
        return loss

    def get_regions(self, featmap_sizes, img_metas, device='cuda'):
        """Get anchors according to feature map sizes.

        Args:
            featmap_sizes (list[tuple]): Multi-level feature map sizes.
            img_metas (list[dict]): Image meta info.
            device (torch.device | str): Device for returned tensors

        Returns:
            tuple:
                anchor_list (list[Tensor]): Anchors of each image.
                valid_flag_list (list[Tensor]): Valid flags of each image.
        """
        num_imgs = len(img_metas)

        # since feature map sizes of all images are the same, we only compute
        # anchors for one time
        multi_level_anchors = self.region_generator.grid_anchors(
            featmap_sizes, device)
        anchor_list = [multi_level_anchors for _ in range(num_imgs)]

        # for each image, we compute valid flags of multi level anchors
        valid_flag_list = []
        for img_id, img_meta in enumerate(img_metas):
            multi_level_flags = self.region_generator.valid_flags(
                featmap_sizes, img_meta['pad_shape'], device)
            valid_flag_list.append(multi_level_flags)

        return anchor_list, valid_flag_list

    def _get_region_targets_single(self,
                                   flat_anchors,
                                   valid_flags,
                                   gt_bboxes,
                                   gt_bboxes_ignore,
                                   gt_labels,
                                   img_meta,
                                   label_channels=1,
                                   unmap_outputs=True):

        inside_flags = anchor_inside_flags(flat_anchors, valid_flags,
                                           img_meta['img_shape'][:2],
                                           self.train_cfg.allowed_border)
        if not inside_flags.any():
            return (None,) * 5
        # assign gt and sample anchors
        anchors = flat_anchors[inside_flags, :]

        assign_result = self.region_assigner.assign(
            anchors, gt_bboxes, gt_bboxes_ignore,
            None if self.sampling else gt_labels)
        sampling_result = self.region_sampler.sample(assign_result, anchors,
                                                     gt_bboxes)

        num_valid_anchors = anchors.shape[0]
        num_gts = gt_labels.shape[0]
        # labels = anchors.new_full((num_gts, label_channels, num_valid_anchors),
        #                           self.background_label,
        #                           dtype=torch.long)
        label_weights = anchors.new_zeros((num_valid_anchors, label_channels), dtype=torch.float)

        pos_inds = sampling_result.pos_inds
        neg_inds = sampling_result.neg_inds
        labels = []
        if len(pos_inds) > 0:
            for label in  assign_result.gt_inds:
                bin_label = label.new_full((label.size(0), label_channels),0)
                inds = torch.nonzero(label >= 1).squeeze()
                if inds.numel() > 0:
                    bin_label[inds, label[inds] - 1] = 1
                labels.append(bin_label)

            if self.train_cfg.pos_weight <= 0:
                label_weights[pos_inds, :] = 1.0
            else:
                label_weights[pos_inds, :] = self.train_cfg.pos_weight
            labels = torch.cat(labels,dim=0).reshape(num_gts, num_valid_anchors, label_channels).sum(dim=0)
            labels[labels>0]=1
        else:
            labels = anchors.new_full((num_valid_anchors, label_channels),0, dtype=torch.long)
        if len(neg_inds) > 0:
            label_weights[neg_inds, :] = 1.0

        # map up to original set of anchors
        if unmap_outputs:
            num_total_anchors = flat_anchors.size(0)
            labels = unmap(
                labels,
                num_total_anchors,
                inside_flags,
                fill=self.background_label)  # fill bg label
            label_weights = unmap(label_weights, num_total_anchors,
                                  inside_flags)

        return (labels, label_weights, pos_inds,
                neg_inds, sampling_result)

    def get_region_targets(self,
                           anchor_list,
                           valid_flag_list,
                           gt_bboxes_list,
                           img_metas,
                           gt_bboxes_ignore_list=None,
                           gt_labels_list=None,
                           label_channels=1,
                           unmap_outputs=True,
                           return_sampling_results=False):
        num_imgs = len(img_metas)
        assert len(anchor_list) == len(valid_flag_list) == num_imgs

        # anchor number of multi levels
        num_level_anchors = [anchors.size(0) for anchors in anchor_list[0]]
        # concat all level anchors to a single tensor
        concat_anchor_list = []
        concat_valid_flag_list = []
        for i in range(num_imgs):
            assert len(anchor_list[i]) == len(valid_flag_list[i])
            concat_anchor_list.append(torch.cat(anchor_list[i]))
            concat_valid_flag_list.append(torch.cat(valid_flag_list[i]))

        # compute targets for each image
        if gt_bboxes_ignore_list is None:
            gt_bboxes_ignore_list = [None for _ in range(num_imgs)]
        if gt_labels_list is None:
            gt_labels_list = [None for _ in range(num_imgs)]
        results = multi_apply(
            self._get_region_targets_single,
            concat_anchor_list,
            concat_valid_flag_list,
            gt_bboxes_list,
            gt_bboxes_ignore_list,
            gt_labels_list,
            img_metas,
            label_channels=label_channels,
            unmap_outputs=unmap_outputs)
        (all_labels, all_label_weights,
         pos_inds_list, neg_inds_list, sampling_results_list) = results[:5]
        rest_results = list(results[5:])  # user-added return values
        # no valid anchors
        if any([labels is None for labels in all_labels]):
            return None
        # sampled anchors of all images
        num_total_pos = sum([max(inds.numel(), 1) for inds in pos_inds_list])
        num_total_neg = sum([max(inds.numel(), 1) for inds in neg_inds_list])
        # split targets to a list w.r.t. multiple levels
        labels_list = images_to_levels(all_labels, num_level_anchors)
        label_weights_list = images_to_levels(all_label_weights,
                                              num_level_anchors)
        res = (labels_list, label_weights_list,
               num_total_pos, num_total_neg)

        return res

    @force_fp32(apply_to=('cls_scores', 'bbox_preds'))
    def get_bboxes(self,
                   cls_scores,
                   bbox_preds,
                   img_metas,
                   cfg=None,
                   rescale=False):
        raise NotImplementedError<|MERGE_RESOLUTION|>--- conflicted
+++ resolved
@@ -126,11 +126,9 @@
         # ? ? ? ? ? ? residual structure
         # cls_feat += region_feat
         region_cls = self.region_cls(region_feat)
-<<<<<<< HEAD
+
         hint =  x #+ region_feat
-=======
-        hint =  x + region_feat
->>>>>>> 886528b5
+
         return region_cls, hint
 
     def forward(self, feats):
