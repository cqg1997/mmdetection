--- conflicted
+++ resolved
@@ -31,12 +31,6 @@
     'RPNHead', 'GARPNHead', 'RetinaHead', 'RetinaSepBNHead', 'GARetinaHead',
     'SSDHead', 'FCOSHead', 'RepPointsHead', 'FoveaHead',
     'FreeAnchorRetinaHead', 'ATSSHead', 'FSAFHead', 'NASFCOSHead',
-<<<<<<< HEAD
     'PISARetinaHead', 'PISASSDHead', 'GFLHead', 'CornerHead', 'PAAHead',
     'YOLOV3Head', 'SABLRetinaHead', 'RCRetinaHead'
-=======
-    'PISARetinaHead', 'PISASSDHead', 'GFLHead', 'CornerHead', 'YOLACTHead',
-    'YOLACTSegmHead', 'YOLACTProtonet', 'YOLOV3Head', 'PAAHead',
-    'SABLRetinaHead', 'CentripetalHead', 'VFNetHead'
->>>>>>> d3cf38d9
 ]