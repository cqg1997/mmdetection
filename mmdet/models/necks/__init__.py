from .bfp import BFP
from .channel_mapper import ChannelMapper
from .fpn import FPN
from .fpn_carafe import FPN_CARAFE
from .hrfpn import HRFPN
from .nas_fpn import NASFPN
from .nasfcos_fpn import NASFCOS_FPN
from .pafpn import PAFPN
from .rfp import RFP
from .yolo_neck import YOLOV3Neck
from .pbfpn import PBFPN

__all__ = [
<<<<<<< HEAD
    'FPN', 'BFP', 'HRFPN', 'NASFPN', 'FPN_CARAFE', 'PAFPN', 'NASFCOS_FPN',
    'RFP', 'YOLOV3Neck', 'PBFPN'
=======
    'FPN', 'BFP', 'ChannelMapper', 'HRFPN', 'NASFPN', 'FPN_CARAFE', 'PAFPN',
    'NASFCOS_FPN', 'RFP', 'YOLOV3Neck'
>>>>>>> d3cf38d9
]<|MERGE_RESOLUTION|>--- conflicted
+++ resolved
@@ -11,11 +11,6 @@
 from .pbfpn import PBFPN
 
 __all__ = [
-<<<<<<< HEAD
     'FPN', 'BFP', 'HRFPN', 'NASFPN', 'FPN_CARAFE', 'PAFPN', 'NASFCOS_FPN',
     'RFP', 'YOLOV3Neck', 'PBFPN'
-=======
-    'FPN', 'BFP', 'ChannelMapper', 'HRFPN', 'NASFPN', 'FPN_CARAFE', 'PAFPN',
-    'NASFCOS_FPN', 'RFP', 'YOLOV3Neck'
->>>>>>> d3cf38d9
 ]