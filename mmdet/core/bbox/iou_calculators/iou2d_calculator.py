--- conflicted
+++ resolved
@@ -92,11 +92,7 @@
         >>> assert tuple(bbox_overlaps(empty, empty).shape) == (0, 0)
     """
 
-<<<<<<< HEAD
-    assert mode in ['iou', 'iof', 'ioMin', 'ioMax']
-=======
-    assert mode in ['iou', 'iof', 'giou'], f'Unsupported mode {mode}'
->>>>>>> d3cf38d9
+    assert mode in ['iou', 'iof', 'ioMin', 'ioMax', 'giou'], f'Unsupported mode {mode}'
     # Either the boxes are empty or the length of boxes's last dimenstion is 4
     assert (bboxes1.size(-1) == 4 or bboxes1.size(0) == 0)
     assert (bboxes2.size(-1) == 4 or bboxes2.size(0) == 0)
@@ -133,7 +129,6 @@
             union = area1 + area2 - overlap
         elif mode == 'iof':
             union = area1
-<<<<<<< HEAD
         elif mode == 'ioMin':
             area2 = (bboxes2[:, 2] - bboxes2[:, 0]) * (
                     bboxes2[:, 3] - bboxes2[:, 1])
@@ -166,34 +161,11 @@
             area2 = (bboxes2[:, 2] - bboxes2[:, 0]) * (
                     bboxes2[:, 3] - bboxes2[:, 1])
             union = torch.max(area1[:, None], area2)        
-=======
-        if mode == 'giou':
-            enclosed_lt = torch.min(bboxes1[..., :2], bboxes2[..., :2])
-            enclosed_rb = torch.max(bboxes1[..., 2:], bboxes2[..., 2:])
-    else:
-        lt = torch.max(bboxes1[..., :, None, :2],
-                       bboxes2[..., None, :, :2])  # [B, rows, cols, 2]
-        rb = torch.min(bboxes1[..., :, None, 2:],
-                       bboxes2[..., None, :, 2:])  # [B, rows, cols, 2]
-
-        wh = (rb - lt).clamp(min=0)  # [B, rows, cols, 2]
-        overlap = wh[..., 0] * wh[..., 1]
-
-        if mode in ['iou', 'giou']:
-            union = area1[..., None] + area2[..., None, :] - overlap
-        else:
-            union = area1[..., None]
-        if mode == 'giou':
-            enclosed_lt = torch.min(bboxes1[..., :, None, :2],
-                                    bboxes2[..., None, :, :2])
-            enclosed_rb = torch.max(bboxes1[..., :, None, 2:],
-                                    bboxes2[..., None, :, 2:])
->>>>>>> d3cf38d9
 
     eps = union.new_tensor([eps])
     union = torch.max(union, eps)
     ious = overlap / union
-    if mode in ['iou', 'iof']:
+    if mode in ['iou', 'iof', 'ioMin', 'ioMax']:
         return ious
     # calculate gious
     enclose_wh = (enclosed_rb - enclosed_lt).clamp(min=0)
